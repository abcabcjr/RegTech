<script lang="ts">
	import type { ChecklistItem, FileAttachment } from '$lib/types';
	import { StatusBadge } from '$lib/components/ui/status-badge';
	import { Button } from '$lib/components/ui/button';
	import * as Card from '$lib/components/ui/card';
	import Select from '$lib/components/ui/select/select.svelte';
	import { Textarea } from '$lib/components/ui/textarea';
	import { Input } from '$lib/components/ui/input';
	import { Badge } from '$lib/components/ui/badge';
	import { Tooltip } from '$lib/components/ui/tooltip';
<<<<<<< HEAD
	import InlineInfoPanel from './InlineInfoPanel.svelte';
	import { getPdfGuide } from '$lib/data/pdf-guides';
=======
	import InfoPanel from './InfoPanel.svelte';
	import FileUpload from './FileUpload.svelte';
	import { apiClient } from '$lib/api/client';
>>>>>>> f7453f63

	interface Props {
		item: ChecklistItem;
		onUpdate: (updates: Partial<ChecklistItem>) => void;
		readOnly?: boolean;
		updating?: boolean;
	}

	let { item, onUpdate, readOnly = false, updating = false }: Props = $props();

	let isExpanded = $state(true);
<<<<<<< HEAD
	
	// Debug logging
	$effect(() => {
		console.log('Checklist item data:', {
			title: item.title,
			info: item.info,
			helpText: item.helpText,
			whyMatters: item.whyMatters
		});
	});
	let pdfGuide = $state<any | null>(null);

	// Load PDF guide when component mounts
	$effect(() => {
		pdfGuide = getPdfGuide(item.id);
	});
=======
	let infoPanelOpen = $state(false);
	let attachments = $state<FileAttachment[]>([]);
	let loadingAttachments = $state(false);
>>>>>>> f7453f63

	function handleStatusChange(event: CustomEvent<{ value: string }>) {
		const status = event.detail.value as 'yes' | 'no' | 'na';
		onUpdate({ 
			status, 
			lastUpdated: new Date().toISOString(),
			// Clear justification if switching to "yes"
			...(status === "yes" && { justification: "" })
		});
	}

	function handleJustificationChange(event: Event) {
		const target = event.target as HTMLTextAreaElement;
		onUpdate({ justification: target.value, lastUpdated: new Date().toISOString() });
	}

	function handleEvidenceChange(event: Event) {
		const target = event.target as HTMLInputElement;
		onUpdate({ evidence: target.value, lastUpdated: new Date().toISOString() });
	}

	// Generate checklist key for this item
	let checklistKey = $derived(() => {
		// For global items, use format: global:{itemId}
		// For asset items, would be: asset:{assetId}:{itemId}
		return `global:${item.id}`;
	});

	// Load file attachments for this checklist item
	async function loadAttachments() {
		if (readOnly || isDisplayOnly) return; // Don't load attachments for read-only items
		
		loadingAttachments = true;
		try {
			const response = await fetch(`${apiClient.baseUrl}/files?checklistKey=${encodeURIComponent(checklistKey())}`);
			if (response.ok) {
				const attachmentSummaries = await response.json();
				attachments = attachmentSummaries;
			} else {
				console.warn('Failed to load attachments:', response.statusText);
				attachments = [];
			}
		} catch (error) {
			console.error('Failed to load attachments:', error);
			attachments = [];
		} finally {
			loadingAttachments = false;
		}
	}

	function handleFileUploaded(attachment: FileAttachment) {
		attachments = [...attachments, attachment];
		
		// Update the item's attachments list
		const currentAttachments = item.attachments || [];
		onUpdate({ 
			attachments: [...currentAttachments, attachment.id],
			lastUpdated: new Date().toISOString()
		});
	}

	function handleFileDeleted(fileId: string) {
		attachments = attachments.filter(a => a.id !== fileId);
		
		// Update the item's attachments list
		const currentAttachments = item.attachments || [];
		onUpdate({ 
			attachments: currentAttachments.filter(id => id !== fileId),
			lastUpdated: new Date().toISOString()
		});
	}

	// Load attachments when component mounts or item changes
	$effect(() => {
		loadAttachments();
	});

	let isDisplayOnly = $derived(item.category === "web" || item.category === "vulnerability" || readOnly);
	
	// Generate unique IDs for form controls
	const statusId = `status-${item.id}`;
	const justificationId = `justification-${item.id}`;
	const evidenceId = `evidence-${item.id}`;
</script>

<Card.Root class="transition-all duration-200 hover:shadow-md">
	<Card.Header class="pb-3">
		<div class="flex items-start justify-between">
			<div class="flex-1">
				<div class="flex items-center space-x-2">
					<Card.Title class="text-base font-medium">{item.title}</Card.Title>
					{#if item.required}
						<Badge variant="outline" class="text-xs">Required</Badge>
					{/if}
					{#if item.info?.priority === 'must'}
						<Badge variant="destructive" class="text-xs">Must</Badge>
					{:else if item.info?.priority === 'should'}
						<Badge variant="secondary" class="text-xs">Should</Badge>
					{/if}
				</div>
			</div>
			<div class="flex items-center space-x-2">
				<StatusBadge status={item.status} />
				{#if item.coveredAssets && item.coveredAssets.length > 0}
					<Badge variant="outline">
						{item.coveredAssets.length} asset{item.coveredAssets.length !== 1 ? 's' : ''}
					</Badge>
				{/if}
				<Button 
					variant="ghost" 
					size="sm"
					onclick={() => isExpanded = !isExpanded}
					class="flex items-center"
					title={isExpanded ? 'Collapse' : 'Expand'}
				>
					<svg 
						class="h-4 w-4 transition-transform duration-200 {isExpanded ? 'rotate-180' : ''}" 
						fill="none" 
						stroke="currentColor" 
						viewBox="0 0 24 24"
					>
						<path stroke-linecap="round" stroke-linejoin="round" stroke-width="2" d="M19 9l-7 7-7-7" />
					</svg>
				</Button>
			</div>
		</div>
	</Card.Header>

	{#if isExpanded}
		<Card.Content class="pt-0 space-y-4">

			{#if !isDisplayOnly}
				<div class="space-y-3">
					<div>
						<label for={statusId} class="text-sm font-medium mb-2 block">
							Compliance Status
							{#if updating}
								<span class="ml-2 text-xs text-muted-foreground">
									<div class="inline-block animate-spin rounded-full h-3 w-3 border-b border-current"></div>
									Saving...
								</span>
							{/if}
						</label>
						<Select
							id={statusId}
							value={item.status}
							placeholder="Select status"
							onchange={handleStatusChange}
							disabled={updating}
						>
							<option value="yes">Yes - Compliant</option>
							<option value="no">No - Non-Compliant</option>
							<option value="na">Not Applicable</option>
						</Select>
					</div>

					{#if item.status === "na"}
						<div>
							<label for={justificationId} class="text-sm font-medium mb-2 block">
								Justification <span class="text-destructive">*</span>
							</label>
							<Textarea
								id={justificationId}
								placeholder="Please explain why this requirement is not applicable to your organization..."
								value={item.justification || ""}
								onchange={handleJustificationChange}
								rows={3}
							/>
						</div>
					{/if}

					<div>
						<FileUpload
							checklistKey={checklistKey()}
							{attachments}
							onFileUploaded={handleFileUploaded}
							onFileDeleted={handleFileDeleted}
							readOnly={isDisplayOnly}
						/>
					</div>

					{#if item.evidence}
						<div>
							<label for={evidenceId} class="text-sm font-medium mb-2 block">Additional Notes</label>
							<Input
								id={evidenceId}
								placeholder="Additional evidence notes or references..."
								value={item.evidence || ""}
								onchange={handleEvidenceChange}
							/>
						</div>
<<<<<<< HEAD
						<p class="text-xs text-muted-foreground mt-1">
							In a real implementation, this would allow file uploads
						</p>
					</div>
=======
					{/if}
				</div>
			{/if}
>>>>>>> f7453f63

				</div>
			{/if}

			<!-- Inline Information Panel -->
			<InlineInfoPanel 
				info={{
					overview: {
						what_it_means: (item.info?.whatItMeans) || item.helpText || "This compliance requirement helps ensure your organization meets cybersecurity standards and legal obligations.",
						why_it_matters: (item.info?.whyItMatters) || item.whyMatters || "Implementing this requirement protects your business from cyber threats and ensures regulatory compliance."
					},
					risks: {
						attack_vectors: [
							"Attackers could exploit missing security controls",
							"Weak implementation creates vulnerabilities",
							"Non-compliance exposes organization to penalties"
						],
						potential_impact: [
							"Data breaches and unauthorized access",
							"Business disruption and operational damage", 
							"Legal penalties and compliance violations",
							"Loss of customer trust and reputation damage"
						]
					},
					guide: {
						non_technical_steps: [
							"Review your current security policies and procedures",
							"Identify gaps between current state and requirements",
							"Develop an implementation plan with clear timelines",
							"Assign responsibility to specific team members",
							"Implement the required controls and processes",
							"Document all changes and maintain evidence",
							"Test and validate the implementation",
							"Schedule regular reviews and updates"
						]
					},
					media: {
						images: [],
						videos: [],
						schemas: []
					},
					legal: {
						requirement_summary: "This requirement is mandated by Moldova's Cybersecurity Law to protect critical infrastructure and sensitive data. Organizations must implement appropriate security measures and maintain proper documentation.",
						article_refs: (item.info?.lawRefs) || ["Art. 11 - Security Requirements", "NU-49-MDED-2025"],
						priority: (item.info?.priority) || "should"
					},
					resources: (item.info?.resources) || [
						{
							title: "Implementation Guide",
							url: "https://example.com/implementation-guide",
							type: "document",
							description: "Step-by-step guide for implementing this requirement"
						},
						{
							title: "Best Practices",
							url: "https://example.com/best-practices",
							type: "document", 
							description: "Industry best practices and recommendations"
						}
					],
					pdf_guide: pdfGuide
				}}
			/>

			{#if item.coveredAssets && item.coveredAssets.length > 0}
				<div class="mt-4">
					<h4 class="text-sm font-medium mb-3">Coverage</h4>
					<div class="space-y-2">
						{#each item.coveredAssets as asset}
							<div class="flex items-center justify-between p-3 bg-muted/30 rounded-md">
								<div class="flex items-center gap-3">
									<Badge variant="outline" class="text-xs">
										{asset.asset_type}
									</Badge>
									<span class="font-mono text-sm">{asset.asset_value}</span>
									{#if asset.notes}
										<span class="text-xs text-muted-foreground">{asset.notes}</span>
									{/if}
								</div>
							</div>
						{/each}
					</div>
				</div>
			{:else if item.kind === 'auto' && item.scope === 'asset'}
				<div class="text-sm text-muted-foreground p-3 bg-muted/20 rounded-md">
					No assets currently covered by this compliance check
				</div>
			{/if}

			{#if item.lastUpdated}
				<p class="text-xs text-muted-foreground">
					Last updated: {new Date(item.lastUpdated).toLocaleDateString()}
				</p>
			{/if}
		</Card.Content>
	{/if}
</Card.Root>
<|MERGE_RESOLUTION|>--- conflicted
+++ resolved
@@ -8,14 +8,10 @@
 	import { Input } from '$lib/components/ui/input';
 	import { Badge } from '$lib/components/ui/badge';
 	import { Tooltip } from '$lib/components/ui/tooltip';
-<<<<<<< HEAD
 	import InlineInfoPanel from './InlineInfoPanel.svelte';
-	import { getPdfGuide } from '$lib/data/pdf-guides';
-=======
-	import InfoPanel from './InfoPanel.svelte';
 	import FileUpload from './FileUpload.svelte';
 	import { apiClient } from '$lib/api/client';
->>>>>>> f7453f63
+	import { getPdfGuide } from '$lib/data/pdf-guides';
 
 	interface Props {
 		item: ChecklistItem;
@@ -27,7 +23,9 @@
 	let { item, onUpdate, readOnly = false, updating = false }: Props = $props();
 
 	let isExpanded = $state(true);
-<<<<<<< HEAD
+	let infoPanelOpen = $state(false);
+	let attachments = $state<FileAttachment[]>([]);
+	let loadingAttachments = $state(false);
 	
 	// Debug logging
 	$effect(() => {
@@ -44,11 +42,6 @@
 	$effect(() => {
 		pdfGuide = getPdfGuide(item.id);
 	});
-=======
-	let infoPanelOpen = $state(false);
-	let attachments = $state<FileAttachment[]>([]);
-	let loadingAttachments = $state(false);
->>>>>>> f7453f63
 
 	function handleStatusChange(event: CustomEvent<{ value: string }>) {
 		const status = event.detail.value as 'yes' | 'no' | 'na';
@@ -240,17 +233,7 @@
 								onchange={handleEvidenceChange}
 							/>
 						</div>
-<<<<<<< HEAD
-						<p class="text-xs text-muted-foreground mt-1">
-							In a real implementation, this would allow file uploads
-						</p>
-					</div>
-=======
 					{/if}
-				</div>
-			{/if}
->>>>>>> f7453f63
-
 				</div>
 			{/if}
 
