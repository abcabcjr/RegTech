<script lang="ts">
	import { onMount } from 'svelte';
	import type { ChecklistState, ChecklistItem } from '$lib/types';
	import { loadChecklistState, saveChecklistState } from '$lib/persistence';
	// Remove hardcoded imports - we'll load from backend instead
	// import { manualChecklistSections } from '$lib/checklist/items.manual';
	// import { autoTemplateSections } from '$lib/checklist/items.auto.template';
	import { apiClient } from '$lib/api/client';
	import { Button } from '$lib/components/ui/button';
	import * as Card from '$lib/components/ui/card';
	import * as Tabs from '$lib/components/ui/tabs';
	import * as Dialog from '$lib/components/ui/dialog';
	import { Input } from '$lib/components/ui/input';
	import { Badge } from '$lib/components/ui/badge';
	import { ProgressBar } from '$lib/components/ui/progress-bar';
	import ChecklistItemComponent from '$lib/components/compliance/checklist-item.svelte';
	import ExportDialog from '$lib/components/compliance/ExportDialog.svelte';
	import { assetStore } from '$lib/stores/assets.svelte';
	import { Radar, Upload, Download } from '@lucide/svelte';
	import { getGuideByIdSync, getAllTemplates } from '$lib/guide/data';

	let checklistState: ChecklistState = $state(loadChecklistState());
	let activeView: 'manual' | 'scanner' = $state('manual');
	let backendTemplates: any[] = $state([]);
	let backendGlobalChecklist: any[] = $state([]);
	let templatesLoading: boolean = $state(false);
	let globalChecklistLoading: boolean = $state(false);
	let uploading: boolean = $state(false);
	let uploadSuccess: string | null = $state(null);
	let uploadError: string | null = $state(null);
	let dataRefreshTimestamp: number = $state(Date.now()); // Force reactivity trigger

	// Scan dialog state
	let scanDialogOpen: boolean = $state(false);
	let discoverListString: string = $state('');

	// Export dialog state
	let exportDialogOpen: boolean = $state(false);

	// Update status tracking
	let updatingItems: Set<string> = $state(new Set());
	let updateError: string | null = $state(null);

	// Convert backend templates to sections format, filtered by type
	// Note: This is reactive to activeView, backendTemplates, backendGlobalChecklist, and checklistState
	let displaySections = $derived(() => {
		// Force reactivity to checklistState and data refresh
		const _ = checklistState.lastUpdated;
		const __ = dataRefreshTimestamp;

		if (activeView === 'scanner') {
			// For scanner view, use backend templates (now enhanced with covered assets) filtered for auto items
			console.log('Scanner view - backendTemplates:', backendTemplates);

			// Filter for automatic templates that are non-compliant and have covered assets
			const autoTemplates = backendTemplates.filter((template) => {
				const isAutomatic =
					template.kind === 'auto' ||
					template.source === 'auto' ||
					template.script_controlled === true ||
					template.read_only === true ||
					template.scope === 'asset'; // Asset-scoped items are often automatic

				const hasNonCompliantAssets =
					template.covered_assets &&
					template.covered_assets.length > 0 &&
					template.covered_assets.some((asset: any) => asset.status === 'no');

				return isAutomatic && hasNonCompliantAssets;
			});
			console.log('Filtered auto templates with non-compliant assets:', autoTemplates);
			console.log('Sample template structure:', backendTemplates[0]);

			// Use the enhanced template conversion that handles covered assets
			return convertTemplatesToSections(autoTemplates);
		} else {
			// For manual view, show only manual templates
			const manualTemplates = backendTemplates.filter((template) => template.kind === 'manual');
			return convertTemplatesToSections(manualTemplates);
		}
	});

	// Convert backend templates to frontend sections format
	function convertTemplatesToSections(templates: any[]) {
		if (!templates || templates.length === 0) return [];

		// Sort templates by priority (must first), then category, then title
		const sortedTemplates = [...templates].sort((a, b) => {
			// Priority order: "must" comes before "should", then others
			const priorityA = a.info?.priority || 'other';
			const priorityB = b.info?.priority || 'other';
			const priorityOrder: Record<string, number> = { must: 0, should: 1, other: 2 };

			const priorityComparison = (priorityOrder[priorityB] || 2) - (priorityOrder[priorityA] || 2);
			if (priorityComparison !== 0) return priorityComparison;

			// Then by category
			const categoryComparison = (a.category || 'Other').localeCompare(b.category || 'Other');
			if (categoryComparison !== 0) return categoryComparison;

			// Finally by title
			return a.title.localeCompare(b.title);
		});

		// Group templates by category
		const categoryMap = new Map();

		sortedTemplates.forEach((template) => {
			const category = template.category || 'Other';
			if (!categoryMap.has(category)) {
				categoryMap.set(category, {
					id: category
						.toLowerCase()
						.replace(/\s+/g, '-')
						.replace(/[^a-z0-9-]/g, ''),
					title: category,
					description: `${category} compliance requirements`,
					items: []
				});
			}

			// Find saved state for this item
			const savedSection = checklistState.sections.find(
				(s) =>
					s.id ===
					category
						.toLowerCase()
						.replace(/\s+/g, '-')
						.replace(/[^a-z0-9-]/g, '')
			);
			const savedItem = savedSection?.items.find((i) => i.id === template.id);

			// Convert backend template to frontend item format
			const item = {
				id: template.id,
				title: template.title,
				description: template.description,
				helpText: template.help_text || template.description,
				whyMatters: template.why_matters || template.recommendation,
				category: category.toLowerCase(),
				required: template.required,
				status: savedItem?.status || 'no', // Use saved status or default to "no"
				recommendation: template.recommendation,
				kind: template.kind || (template.scope === 'global' ? 'manual' : 'auto'),
				scope: template.scope, // Add scope field
				readOnly: template.read_only || false,
				notes: savedItem?.notes || template.notes || '', // Use saved notes first, then template notes
				lastUpdated: savedItem?.lastUpdated || template.updated_at,
				attachments: savedItem?.attachments || template.attachments || [], // Use saved attachments first, then template attachments
				coveredAssets: template.covered_assets || [], // Templates now include covered assets from backend
<<<<<<< HEAD
				info: template.info ? {
					whatItMeans: template.info.what_it_means,
					whyItMatters: template.info.why_it_matters,
					lawRefs: template.info.law_refs || [],
					priority: template.info.priority,
					resources: template.info.resources || [],
					non_technical_steps: template.info.non_technical_steps || [],
					scope_caveats: template.info.scope_caveats || null,
					acceptance_summary: template.info.acceptance_summary || null,
					faq: template.info.faq || []
				} : undefined
=======
				info: template.info
					? {
							whatItMeans: template.info.what_it_means,
							whyItMatters: template.info.why_it_matters,
							lawRefs: template.info.law_refs || [],
							priority: template.info.priority,
							resources: template.info.resources || []
						}
					: undefined
>>>>>>> 78a5f2a9
			};

			// Debug logging
			console.log('Converting template to item:', {
				id: template.id,
				title: template.title,
				hasInfo: !!template.info,
				info: template.info
			});

			categoryMap.get(category).items.push(item);
		});

		// Convert to array and sort categories by priority (categories with "must" items first)
		const sections = Array.from(categoryMap.values()).sort((a, b) => {
			// Check if section has any "must" priority items
			const aHasMust = a.items.some((item: any) => item.info?.priority === 'must');
			const bHasMust = b.items.some((item: any) => item.info?.priority === 'must');

			if (aHasMust && !bHasMust) return -1;
			if (!aHasMust && bHasMust) return 1;

			// If both have must items or both don't, sort by category name
			return a.title.localeCompare(b.title);
		});

		return sections;
	}

	// Convert global checklist items (with asset coverage) to frontend sections format
	function convertGlobalChecklistToSections(checklistItems: any[]) {
		if (!checklistItems || checklistItems.length === 0) return [];

		// Sort checklist items by priority (must first), then category, then title
		const sortedItems = [...checklistItems].sort((a, b) => {
			// Priority order: "must" comes before "should", then others
			const priorityA = a.info?.priority || 'other';
			const priorityB = b.info?.priority || 'other';
			const priorityOrder: Record<string, number> = { must: 0, should: 1, other: 2 };

			const priorityComparison = (priorityOrder[priorityB] || 2) - (priorityOrder[priorityA] || 2);
			if (priorityComparison !== 0) return priorityComparison;

			// Then by category
			const categoryComparison = (a.category || 'Other').localeCompare(b.category || 'Other');
			if (categoryComparison !== 0) return categoryComparison;

			// Finally by title
			return a.title.localeCompare(b.title);
		});

		// Group checklist items by category
		const categoryMap = new Map();

		sortedItems.forEach((item) => {
			const category = item.category || 'Other';
			if (!categoryMap.has(category)) {
				categoryMap.set(category, {
					id: category
						.toLowerCase()
						.replace(/\s+/g, '-')
						.replace(/[^a-z0-9-]/g, ''),
					title: category,
					description: `${category} compliance requirements`,
					items: []
				});
			}

			// Find saved state for this item
			const savedSection = checklistState.sections.find(
				(s) =>
					s.id ===
					category
						.toLowerCase()
						.replace(/\s+/g, '-')
						.replace(/[^a-z0-9-]/g, '')
			);
			const savedItem = savedSection?.items.find((i) => i.id === item.id);

			// Convert backend checklist item to frontend item format (includes asset coverage)
			const frontendItem = {
				id: item.id,
				title: item.title,
				description: item.description,
				helpText: item.help_text || item.description,
				whyMatters: item.why_matters || item.recommendation,
				category: category.toLowerCase(),
				required: item.required,
				status: savedItem?.status || item.status || 'no', // Use saved status first, then backend status
				recommendation: item.recommendation,
				kind: item.kind || item.source || 'auto',
				scope: item.scope, // Add scope field
				readOnly: item.read_only || false, // Use actual read_only field from backend
				notes: savedItem?.notes || item.notes, // Use saved notes first
				lastUpdated: savedItem?.lastUpdated || item.updated_at,
				coveredAssets: item.covered_assets || [], // This is the key difference!
				attachments: savedItem?.attachments || item.attachments || [], // Use saved attachments first
<<<<<<< HEAD
				info: item.info ? {
					whatItMeans: item.info.what_it_means,
					whyItMatters: item.info.why_it_matters,
					lawRefs: item.info.law_refs || [],
					priority: item.info.priority,
					resources: item.info.resources || [],
					non_technical_steps: item.info.non_technical_steps || [],
					scope_caveats: item.info.scope_caveats || null,
					acceptance_summary: item.info.acceptance_summary || null,
					faq: item.info.faq || []
				} : undefined
=======
				info: item.info
					? {
							whatItMeans: item.info.what_it_means,
							whyItMatters: item.info.why_it_matters,
							lawRefs: item.info.law_refs || [],
							priority: item.info.priority,
							resources: item.info.resources || []
						}
					: undefined
>>>>>>> 78a5f2a9
			};

			categoryMap.get(category).items.push(frontendItem);
		});

		// Convert to array and sort categories by priority (categories with "must" items first)
		const sections = Array.from(categoryMap.values()).sort((a, b) => {
			// Check if section has any "must" priority items
			const aHasMust = a.items.some((item: any) => item.info?.priority === 'must');
			const bHasMust = b.items.some((item: any) => item.info?.priority === 'must');

			if (aHasMust && !bHasMust) return -1;
			if (!aHasMust && bHasMust) return 1;

			// If both have must items or both don't, sort by category name
			return a.title.localeCompare(b.title);
		});

		return sections;
	}

	// Load backend templates
	async function loadBackendTemplates() {
		templatesLoading = true;
		try {
			const response = await apiClient.checklist.templatesList();
			backendTemplates = response.data || [];
			console.log('Loaded backend templates:', backendTemplates);
		} catch (err) {
			console.error('Failed to load backend templates:', err);
			// Fallback to empty array if backend is not available
			backendTemplates = [];
		} finally {
			templatesLoading = false;
		}
	}

	// Load backend global checklist (includes asset coverage)
	async function loadBackendGlobalChecklist() {
		globalChecklistLoading = true;
		try {
			const response = await apiClient.checklist.globalList();
			backendGlobalChecklist = response.data || [];
			console.log('Loaded backend global checklist:', backendGlobalChecklist);
		} catch (err) {
			console.error('Failed to load backend global checklist:', err);
			// Fallback to empty array if backend is not available
			backendGlobalChecklist = [];
		} finally {
			globalChecklistLoading = false;
		}
	}

	async function updateChecklistItem(
		sectionId: string,
		itemId: string,
		updates: Partial<ChecklistItem>
	) {
		// Allow updates for all items unless explicitly read-only
		// Note: The readOnly check is handled at the component level

		// Clear any previous error
		updateError = null;

		// Track this item as updating
		updatingItems.add(itemId);
		updatingItems = new Set(updatingItems); // Trigger reactivity

		try {
			// Save to backend first
			if (updates.status !== undefined || updates.notes !== undefined) {
				await apiClient.checklist.statusCreate({
					item_id: itemId,
					status: updates.status as 'yes' | 'no' | 'na' | undefined,
					notes: updates.notes,
					// asset_id is empty for global items
					asset_id: ''
				});
			}

			// Then update local state
			// Ensure the section exists in checklistState
			const sectionExists = checklistState.sections.some((section) => section.id === sectionId);
			if (!sectionExists) {
				// Add the section from displaySections
				const displaySection = displaySections().find((section) => section.id === sectionId);
				if (displaySection) {
					checklistState = {
						...checklistState,
						sections: [...checklistState.sections, displaySection]
					};
				}
			}

			const newState = {
				...checklistState,
				sections: checklistState.sections.map((section) =>
					section.id === sectionId
						? {
								...section,
								items: section.items.map((item) =>
									item.id === itemId
										? { ...item, ...updates, lastUpdated: new Date().toISOString() }
										: item
								)
							}
						: section
				),
				lastUpdated: new Date().toISOString()
			};
			checklistState = newState;
			saveChecklistState(newState);
		} catch (error) {
			console.error('Failed to update checklist item:', error);
			updateError =
				error instanceof Error ? error.message : 'Failed to save changes. Please try again.';
		} finally {
			// Remove from updating set
			updatingItems.delete(itemId);
			updatingItems = new Set(updatingItems); // Trigger reactivity
		}
	}

	// Calculate compliance score for current view
	let complianceScore = $derived(() => {
		const sections = displaySections();
		if (sections.length === 0) return 0;

		const totalRequired = sections.reduce(
			(acc, section) => acc + section.items.filter((item: any) => item.required).length,
			0
		);

		// For manual items, check against saved state; for auto items, they don't have saved state
		let completedRequired = 0;
		if (activeView === 'manual') {
			completedRequired = sections.reduce((acc, section) => {
				const sectionState = checklistState.sections.find((s) => s.id === section.id);
				if (!sectionState) return acc;
				return (
					acc +
					sectionState.items.filter((item: any) => item.required && item.status === 'yes').length
				);
			}, 0);
		}

		return totalRequired > 0 ? Math.round((completedRequired / totalRequired) * 100) : 0;
	});

	// Calculate counts for main tabs
	let manualTemplatesCount = $derived(() => {
		// Force reactivity to checklistState and data refresh
		const _ = checklistState.lastUpdated;
		const __ = dataRefreshTimestamp;
		
		if (!backendTemplates) return 0;
		
		// Get all manual templates and count those with status 'no' (non-compliant)
		const manualTemplates = backendTemplates.filter((template) => template.kind === 'manual');
		
		return manualTemplates.reduce((count, template) => {
			// Find saved state for this template
			const savedSection = checklistState.sections.find((section) => {
				const sectionId = (template.category || 'Other')
					.toLowerCase()
					.replace(/\s+/g, '-')
					.replace(/[^a-z0-9-]/g, '');
				return section.id === sectionId;
			});
			
			const savedItem = savedSection?.items.find((item) => item.id === template.id);
			const status = savedItem?.status || 'no'; // Default to 'no' if not set
			
			// Only count if status is 'no' (non-compliant)
			return status === 'no' ? count + 1 : count;
		}, 0);
	});

	// Helper function to count non-compliant items in a section
	function getNonCompliantSectionCount(section: any): number {
		// Force reactivity to data changes
		const _ = dataRefreshTimestamp;
		const __ = checklistState.lastUpdated;
		
		if (activeView === 'scanner') {
			// For scanner view, all displayed items are already non-compliant
			return section.items.length;
		} else {
			// For manual view, count items with status 'no' or not set
			const sectionState = checklistState.sections.find((s) => s.id === section.id);
			if (!sectionState) {
				// If no saved state, all items are non-compliant by default
				return section.items.length;
			}
			
			// Count items with status 'no' or not set
			return sectionState.items.filter((item: any) => {
				const status = item.status || 'no';
				return status === 'no';
			}).length;
		}
	}

	let nonCompliantIssuesCount = $derived(() => {
		// Force reactivity to data refresh
		const _ = dataRefreshTimestamp;
		
		if (!backendTemplates) return 0;
		const autoTemplates = backendTemplates.filter((template) => {
			const isAutomatic =
				template.kind === 'auto' ||
				template.source === 'auto' ||
				template.script_controlled === true ||
				template.read_only === true ||
				template.scope === 'asset';

			const hasNonCompliantAssets =
				template.covered_assets &&
				template.covered_assets.length > 0 &&
				template.covered_assets.some((asset: any) => asset.status === 'no');

			return isAutomatic && hasNonCompliantAssets;
		});
		return autoTemplates.length;
	});

	// Handle scan discovery
	async function handleScanDiscovery() {
		try {
			const hosts = discoverListString
				.split(',')
				.map((host) => host.trim())
				.filter((host) => host.length > 0);
			if (hosts.length === 0) return;

			await assetStore.discover(hosts);
			scanDialogOpen = false;
			discoverListString = '';
		} catch (error) {
			console.error('Failed to start discovery:', error);
		}
	}

	// Prepare export data - always include both manual and scanner data regardless of current view
	function prepareExportData() {
		const complianceItems: Array<{ section: string; items: any[] }> = [];
		const scannedIssues: Array<{ section: string; items: any[] }> = [];

		// Get manual compliance items
		const manualTemplates = backendTemplates.filter((template) => template.kind === 'manual');
		const manualSections = convertTemplatesToSections(manualTemplates);
		for (const section of manualSections) {
			complianceItems.push({
				section: section.title,
				items: section.items
			});
		}

		// Get scanner/automatic issues
		const autoTemplates = backendTemplates.filter((template) => {
			const isAutomatic =
				template.kind === 'auto' ||
				template.source === 'auto' ||
				template.script_controlled === true ||
				template.read_only === true ||
				template.scope === 'asset';

			const hasNonCompliantAssets =
				template.covered_assets &&
				template.covered_assets.length > 0 &&
				template.covered_assets.some((asset: any) => asset.status === 'no');

			return isAutomatic && hasNonCompliantAssets;
		});

		const scannerSections = convertTemplatesToSections(autoTemplates);
		for (const section of scannerSections) {
			scannedIssues.push({
				section: section.title,
				items: section.items
			});
		}

		return { complianceItems, scannedIssues };
	}

	// Handle export button click
	function handleExportClick() {
		exportDialogOpen = true;
	}

	// Handle file upload for templates
	async function handleTemplateUpload(event: Event) {
		const input = event.target as HTMLInputElement;
		const file = input.files?.[0];

		if (!file) return;

		// Clear previous messages
		uploadSuccess = null;
		uploadError = null;

		try {
			uploading = true;

			// Read and parse the JSON file
			const fileContent = await file.text();
			let templatesData;

			try {
				templatesData = JSON.parse(fileContent);
			} catch (parseError) {
				throw new Error('Invalid JSON file. Please check the file format.');
			}

			// Ensure the JSON has the expected structure
			let templates = templatesData.templates || templatesData;
			if (!Array.isArray(templates)) {
				throw new Error('JSON file must contain a "templates" array or be an array of templates.');
			}

			console.log(`Uploading ${templates.length} templates...`);

			// Upload to backend
			const response = await apiClient.checklist.templatesUploadCreate({
				templates: templates
			});

			console.log('Upload response:', response);

			// Reload templates after successful upload
			await loadBackendTemplates(); // This now includes covered assets
			await loadBackendGlobalChecklist(); // Still needed for manual view

			uploadSuccess = `Successfully uploaded ${templates.length} templates!`;

			// Clear the input
			input.value = '';

			// Auto-dismiss success message after 5 seconds
			setTimeout(() => {
				uploadSuccess = null;
			}, 5000);
		} catch (error) {
			console.error('Template upload failed:', error);
			uploadError = error instanceof Error ? error.message : 'Upload failed. Please try again.';
		} finally {
			uploading = false;
		}
	}

	// Create refresh callback function
	async function refreshComplianceData() {
		console.log('Refreshing compliance data...');
		await loadBackendTemplates();
		await loadBackendGlobalChecklist();
		// Update timestamp to force reactivity
		dataRefreshTimestamp = Date.now();
		console.log('Compliance data refreshed at:', dataRefreshTimestamp);
	}

	onMount(() => {
		async function init() {
			checklistState = loadChecklistState();
			await loadBackendTemplates(); // Load enhanced templates from backend (now with covered assets)
			await loadBackendGlobalChecklist(); // Load global checklist (still needed for manual view)

			// Register compliance refresh callback with asset store
			assetStore.registerComplianceRefreshCallback(refreshComplianceData);

			// Load assets and auto-open scan dialog if no assets exist
			await assetStore.load();

			// Check if no assets exist and auto-open scan dialog
			if (!assetStore.data?.assets || assetStore.data.assets.length === 0) {
				scanDialogOpen = true;
			}
		}

		init();

		// Cleanup function
		return () => {
			assetStore.unregisterComplianceRefreshCallback(refreshComplianceData);
		};
	});
</script>

<div class="mx-auto max-w-7xl px-4 py-8 sm:px-6 lg:px-8">
	<div class="mb-8">
		<div class="mb-4 flex items-center justify-between">
			<h1 class="text-foreground text-3xl font-bold">Compliance Checklist</h1>
			<div class="flex items-center gap-4">
				<div class="flex gap-2">
					<!-- Scan Button -->
					<Button variant="default" onclick={() => (scanDialogOpen = true)}>
						<Radar />
						Scan
					</Button>
					<!-- Export Button -->
					<Button variant="secondary" onclick={handleExportClick}>
						<Download />
						Export PDF
					</Button>
					<!-- Template Upload Button -->
					<div class="relative">
						<input
							type="file"
							accept=".json"
							onchange={handleTemplateUpload}
							class="absolute inset-0 h-full w-full cursor-pointer opacity-0"
							disabled={uploading}
						/>
						<Button variant="outline" disabled={uploading}>
							{#if uploading}
								<div class="mr-2 h-4 w-4 animate-spin rounded-full border-b-2 border-current"></div>
								Uploading...
							{:else}
								<Upload />
								Upload Templates
							{/if}
						</Button>
					</div>
				</div>
			</div>
		</div>

		<!-- Upload Status Messages -->
		{#if uploadSuccess}
			<div class="mb-4 rounded-md border border-green-200 bg-green-50 p-3">
				<div class="flex items-center">
					<svg
						class="mr-2 h-4 w-4 text-green-600"
						fill="none"
						stroke="currentColor"
						viewBox="0 0 24 24"
					>
						<path
							stroke-linecap="round"
							stroke-linejoin="round"
							stroke-width="2"
							d="M5 13l4 4L19 7"
						/>
					</svg>
					<span class="text-sm font-medium text-green-800">{uploadSuccess}</span>
				</div>
			</div>
		{/if}

		{#if uploadError}
			<div class="mb-4 rounded-md border border-red-200 bg-red-50 p-3">
				<div class="flex items-center justify-between">
					<div class="flex items-center">
						<svg
							class="mr-2 h-4 w-4 text-red-600"
							fill="none"
							stroke="currentColor"
							viewBox="0 0 24 24"
						>
							<path
								stroke-linecap="round"
								stroke-linejoin="round"
								stroke-width="2"
								d="M6 18L18 6M6 6l12 12"
							/>
						</svg>
						<span class="text-sm font-medium text-red-800">{uploadError}</span>
					</div>
					<button
						onclick={() => (uploadError = null)}
						class="ml-4 text-red-600 hover:text-red-800"
						title="Dismiss"
						aria-label="Dismiss error message"
					>
						<svg class="h-4 w-4" fill="none" stroke="currentColor" viewBox="0 0 24 24">
							<path
								stroke-linecap="round"
								stroke-linejoin="round"
								stroke-width="2"
								d="M6 18L18 6M6 6l12 12"
							/>
						</svg>
					</button>
				</div>
			</div>
		{/if}

		{#if updateError}
			<div class="mb-4 rounded-md border border-red-200 bg-red-50 p-3">
				<div class="flex items-center justify-between">
					<div class="flex items-center">
						<svg
							class="mr-2 h-4 w-4 text-red-600"
							fill="none"
							stroke="currentColor"
							viewBox="0 0 24 24"
						>
							<path
								stroke-linecap="round"
								stroke-linejoin="round"
								stroke-width="2"
								d="M12 8v4m0 4h.01M21 12a9 9 0 11-18 0 9 9 0 0118 0z"
							/>
						</svg>
						<span class="text-sm font-medium text-red-800">{updateError}</span>
					</div>
					<button
						onclick={() => (updateError = null)}
						class="ml-4 text-red-600 hover:text-red-800"
						title="Dismiss"
						aria-label="Dismiss error message"
					>
						<svg class="h-4 w-4" fill="none" stroke="currentColor" viewBox="0 0 24 24">
							<path
								stroke-linecap="round"
								stroke-linejoin="round"
								stroke-width="2"
								d="M6 18L18 6M6 6l12 12"
							/>
						</svg>
					</button>
				</div>
			</div>
		{/if}

		<p class="text-muted-foreground mb-6">
			Track your compliance with Moldova's Cybersecurity Law requirements. Complete the checklist
			items below and upload evidence where applicable.
		</p>

		<!-- Manual/Scanner Toggle -->
		<div class="mb-6">
			<Tabs.Root value={activeView} class="w-full">
				<Tabs.List class="mb-6 grid w-full grid-cols-2">
					<Tabs.Trigger
						value="manual"
						onclick={() => (activeView = 'manual')}
						class="flex items-center gap-2 text-sm"
					>
						<span>Compliance Items</span>
						{#if manualTemplatesCount() > 0}
							<Badge variant="destructive" class="h-4 min-w-[16px] px-1 py-0 text-xs">
								{manualTemplatesCount()}
							</Badge>
						{/if}
					</Tabs.Trigger>
					<Tabs.Trigger
						value="scanner"
						onclick={() => (activeView = 'scanner')}
						class="flex items-center gap-2 text-sm"
					>
						<span>Scanned Issues</span>
						{#if nonCompliantIssuesCount() > 0}
							<Badge variant="destructive" class="h-4 min-w-[16px] px-1 py-0 text-xs">
								{nonCompliantIssuesCount()}
							</Badge>
						{/if}
					</Tabs.Trigger>
				</Tabs.List>

				<!-- Manual View -->
				<Tabs.Content value="manual">
					<Card.Root class="mb-6">
						<Card.Header>
							<Card.Title>Manual Compliance Templates</Card.Title>
							<Card.Description>
								Manual compliance items that require human verification and documentation
							</Card.Description>
						</Card.Header>
						<Card.Content>
							{#if activeView === 'manual'}
								<ProgressBar value={complianceScore()} size="lg" />
								<div class="text-muted-foreground mt-2 flex justify-between text-sm">
									<span>
										{displaySections().reduce((acc, section) => {
											const sectionState = checklistState.sections.find((s) => s.id === section.id);
											if (!sectionState) return acc;
											return (
												acc +
												sectionState.items.filter(
													(item: any) => item.required && item.status === 'yes'
												).length
											);
										}, 0)} of {displaySections().reduce(
											(acc, section) =>
												acc + section.items.filter((item: any) => item.required).length,
											0
										)} required items completed
									</span>
									<span>
										Last updated: {new Date(checklistState.lastUpdated).toLocaleDateString()}
									</span>
								</div>
							{:else}
								<div class="text-muted-foreground bg-muted/30 rounded-md p-4 text-sm">
									<strong>Info:</strong> Manual compliance tracking is not available for automatic templates.
								</div>
							{/if}
						</Card.Content>
					</Card.Root>

					{#if templatesLoading}
						<div class="flex items-center justify-center p-8">
							<div class="border-primary h-8 w-8 animate-spin rounded-full border-b-2"></div>
							<span class="ml-2">Loading checklist templates...</span>
						</div>
					{:else if displaySections().length > 0}
						<Tabs.Root value={displaySections()[0]?.id} class="w-full">
							<Tabs.List class="flex w-full justify-between">
								{#each displaySections() as section}
									<Tabs.Trigger value={section.id} class="flex items-center gap-1 p-1 text-xs">
										<span>{section.title.split(' ')[0]}</span>
										{#if getNonCompliantSectionCount(section) > 0}
											<Badge variant="destructive" class="h-4 min-w-[16px] px-1 py-0 text-xs">
												{getNonCompliantSectionCount(section)}
											</Badge>
										{/if}
									</Tabs.Trigger>
								{/each}
							</Tabs.List>

							{#each displaySections() as section}
								<Tabs.Content value={section.id}>
									<Card.Root class="mb-6">
										<Card.Header>
											<Card.Title>{section.title}</Card.Title>
											<Card.Description>{section.description}</Card.Description>
										</Card.Header>
									</Card.Root>

									<div class="space-y-4">
										{#each section.items as item}
											<ChecklistItemComponent
												{item}
												onUpdate={(updates) => updateChecklistItem(section.id, item.id, updates)}
												readOnly={item.readOnly}
												updating={updatingItems.has(item.id)}
											/>
										{/each}
									</div>
								</Tabs.Content>
							{/each}
						</Tabs.Root>
					{:else}
						<div class="text-muted-foreground p-8 text-center">
							<p>
								No checklist templates available. Please ensure the backend is running and templates
								are loaded.
							</p>
							<Button variant="outline" class="mt-4" onclick={loadBackendTemplates}>Retry</Button>
						</div>
					{/if}
				</Tabs.Content>

				<!-- Scanner Template View -->
				<Tabs.Content value="scanner">
					<Card.Root class="mb-6">
						<Card.Header>
							<Card.Title>Non-Compliant Automatic Templates</Card.Title>
							<Card.Description>
								Automatic compliance checks that have failed and require attention
							</Card.Description>
						</Card.Header>
						<Card.Content>
							<div class="text-muted-foreground bg-muted/30 rounded-md p-4 text-sm">
								<strong>Note:</strong> Only showing automatic compliance checks that have non-compliant
								assets. These require immediate attention to ensure compliance.
							</div>
						</Card.Content>
					</Card.Root>

					{#if templatesLoading}
						<div class="flex items-center justify-center p-8">
							<div class="border-primary h-8 w-8 animate-spin rounded-full border-b-2"></div>
							<span class="ml-2">Loading automatic templates...</span>
						</div>
					{:else if displaySections().length > 0}
						<Tabs.Root value={displaySections()[0]?.id} class="w-full">
							<Tabs.List class="flex w-full justify-between">
								{#each displaySections() as section}
									<Tabs.Trigger value={section.id} class="flex items-center gap-1 p-1 text-xs">
										<span>{section.title.split(' ')[0]}</span>
										{#if getNonCompliantSectionCount(section) > 0}
											<Badge variant="destructive" class="h-4 min-w-[16px] px-1 py-0 text-xs">
												{getNonCompliantSectionCount(section)}
											</Badge>
										{/if}
									</Tabs.Trigger>
								{/each}
							</Tabs.List>

							{#each displaySections() as section}
								<Tabs.Content value={section.id}>
									<Card.Root class="mb-6">
										<Card.Header>
											<Card.Title>{section.title}</Card.Title>
											<Card.Description>{section.description}</Card.Description>
										</Card.Header>
									</Card.Root>

									<div class="space-y-4">
										{#each section.items as item}
											<ChecklistItemComponent
												{item}
												onUpdate={(updates) => updateChecklistItem(section.id, item.id, updates)}
												readOnly={item.readOnly}
												updating={updatingItems.has(item.id)}
											/>
										{/each}
									</div>
								</Tabs.Content>
							{/each}
						</Tabs.Root>
					{:else}
						<div class="text-muted-foreground p-8 text-center">
							<p>No non-compliant automatic templates found. This means either:</p>
							<ul class="mt-2 space-y-1 text-sm">
								<li>• All automatic compliance checks are passing</li>
								<li>• No assets have been scanned yet</li>
								<li>• No automatic templates are configured</li>
							</ul>
							<Button variant="outline" class="mt-4" onclick={loadBackendTemplates}>Refresh</Button>
						</div>
					{/if}
				</Tabs.Content>
			</Tabs.Root>
		</div>
	</div>
</div>

<!-- Scan Discovery Dialog -->
<Dialog.Root bind:open={scanDialogOpen}>
	<Dialog.Content>
		<Dialog.Header>
			<Dialog.Title>Scan assets</Dialog.Title>
			<Dialog.Description>Enter domains & hosts, separated by comma.</Dialog.Description>
		</Dialog.Header>
		<Input bind:value={discoverListString} placeholder="example.com, example2.com, 1.1.1.1" />
		<Dialog.Footer>
			<Button variant="outline" onclick={() => (scanDialogOpen = false)}>Cancel</Button>
			<Button onclick={handleScanDiscovery} disabled={!discoverListString.trim()}>Scan</Button>
		</Dialog.Footer>
	</Dialog.Content>
</Dialog.Root>

<!-- Export Dialog -->
{#if exportDialogOpen}
	{@const exportData = prepareExportData()}
	<ExportDialog
		bind:open={exportDialogOpen}
		complianceItems={exportData.complianceItems}
		scannedIssues={exportData.scannedIssues}
	/>
{/if}<|MERGE_RESOLUTION|>--- conflicted
+++ resolved
@@ -148,7 +148,6 @@
 				lastUpdated: savedItem?.lastUpdated || template.updated_at,
 				attachments: savedItem?.attachments || template.attachments || [], // Use saved attachments first, then template attachments
 				coveredAssets: template.covered_assets || [], // Templates now include covered assets from backend
-<<<<<<< HEAD
 				info: template.info ? {
 					whatItMeans: template.info.what_it_means,
 					whyItMatters: template.info.why_it_matters,
@@ -160,17 +159,6 @@
 					acceptance_summary: template.info.acceptance_summary || null,
 					faq: template.info.faq || []
 				} : undefined
-=======
-				info: template.info
-					? {
-							whatItMeans: template.info.what_it_means,
-							whyItMatters: template.info.why_it_matters,
-							lawRefs: template.info.law_refs || [],
-							priority: template.info.priority,
-							resources: template.info.resources || []
-						}
-					: undefined
->>>>>>> 78a5f2a9
 			};
 
 			// Debug logging
@@ -268,7 +256,6 @@
 				lastUpdated: savedItem?.lastUpdated || item.updated_at,
 				coveredAssets: item.covered_assets || [], // This is the key difference!
 				attachments: savedItem?.attachments || item.attachments || [], // Use saved attachments first
-<<<<<<< HEAD
 				info: item.info ? {
 					whatItMeans: item.info.what_it_means,
 					whyItMatters: item.info.why_it_matters,
@@ -280,17 +267,6 @@
 					acceptance_summary: item.info.acceptance_summary || null,
 					faq: item.info.faq || []
 				} : undefined
-=======
-				info: item.info
-					? {
-							whatItMeans: item.info.what_it_means,
-							whyItMatters: item.info.why_it_matters,
-							lawRefs: item.info.law_refs || [],
-							priority: item.info.priority,
-							resources: item.info.resources || []
-						}
-					: undefined
->>>>>>> 78a5f2a9
 			};
 
 			categoryMap.get(category).items.push(frontendItem);
